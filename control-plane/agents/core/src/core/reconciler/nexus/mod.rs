mod garbage_collector;

use crate::{
    core::{
        scheduling::resources::HealthyChildItems,
        specs::{OperationSequenceGuard, SpecOperations},
        task_poller::{
            squash_results, PollContext, PollPeriods, PollResult, PollTimer, PollerState,
            TaskPoller,
        },
        wrapper::ClientOps,
    },
    nexus::scheduling::get_healthy_nexus_children,
};
use common_lib::{
    mbus_api::ErrorChain,
    types::v0::{
        message_bus::{CreateNexus, NexusShareProtocol, NodeStatus, ShareNexus, UnshareNexus},
        store::{
            nexus::{NexusSpec, ReplicaUri},
            nexus_child::NexusChild,
            OperationMode, TraceSpan, TraceStrLog,
        },
    },
};
use garbage_collector::GarbageCollector;

use crate::core::wrapper::NodeWrapper;
use common_lib::types::v0::message_bus::NexusStatus;
use parking_lot::Mutex;
use std::{convert::TryFrom, sync::Arc};
use tokio::sync::RwLock;
use tracing::Instrument;

/// Nexus Reconciler loop
#[derive(Debug)]
pub struct NexusReconciler {
    counter: PollTimer,
    poll_targets: Vec<Box<dyn TaskPoller>>,
}
impl NexusReconciler {
    /// Return new `Self` with the provided period
    pub fn from(period: PollPeriods) -> Self {
        NexusReconciler {
            counter: PollTimer::from(period),
            poll_targets: vec![Box::new(GarbageCollector::new())],
        }
    }
    /// Return new `Self` with the default period
    pub fn new() -> Self {
        Self::from(1)
    }
}

#[async_trait::async_trait]
impl TaskPoller for NexusReconciler {
    async fn poll(&mut self, context: &PollContext) -> PollResult {
        let mut results = vec![];
        for nexus in context.specs().get_nexuses() {
            if !nexus.lock().managed {
                continue;
            }
            // at the moment, nexus owned by a volume are only reconciled by the volume
            if nexus.lock().owned() {
                continue;
            }
            let _guard = match nexus.operation_guard(OperationMode::ReconcileStart) {
                Ok(guard) => guard,
                Err(_) => return PollResult::Ok(PollerState::Busy),
            };
            results.push(nexus_reconciler(&nexus, context, OperationMode::ReconcileStep).await);
        }
        for target in &mut self.poll_targets {
            results.push(target.try_poll(context).await);
        }
        Self::squash_results(results)
    }

    async fn poll_timer(&mut self, _context: &PollContext) -> bool {
        self.counter.poll()
    }
}

async fn nexus_reconciler(
    nexus_spec: &Arc<Mutex<NexusSpec>>,
    context: &PollContext,
    mode: OperationMode,
) -> PollResult {
    let nexus_spec_clone = nexus_spec.lock().clone();

    let mut results = vec![];
    if nexus_spec_clone.status().created() {
        results.push(faulted_children_remover(nexus_spec, context, mode).await);
        results.push(unknown_children_remover(nexus_spec, context, mode).await);
        results.push(missing_children_remover(nexus_spec, context, mode).await);
        results.push(missing_nexus_recreate(nexus_spec, context, mode).await);
        results.push(fixup_nexus_protocol(nexus_spec, context, mode).await);
    }

    squash_results(results)
}

/// Find and removes faulted children from the given nexus
/// If the child is a replica it also disowns and destroys it
#[tracing::instrument(skip(nexus_spec, context, mode), level = "trace", fields(nexus.uuid = %nexus_spec.lock().uuid, request.reconcile = true))]
pub(super) async fn faulted_children_remover(
    nexus_spec: &Arc<Mutex<NexusSpec>>,
    context: &PollContext,
    mode: OperationMode,
) -> PollResult {
    let nexus_spec_clone = nexus_spec.lock().clone();
    let nexus_uuid = nexus_spec_clone.uuid.clone();
    let nexus_state = context.registry().get_nexus(&nexus_uuid).await?;
    let child_count = nexus_state.children.len();

    // Remove faulted children only from a degraded nexus with other healthy children left
    if nexus_state.status == NexusStatus::Degraded && child_count > 1 {
        async {
            for child in nexus_state.children.iter().filter(|c| c.state.faulted()) {
                nexus_spec_clone
                    .warn_span(|| tracing::warn!("Attempting to remove faulted child '{}'", child.uri));
                if let Err(error) = context
                    .specs()
                    .remove_nexus_child_by_uri(context.registry(), &nexus_state, &child.uri, true, mode)
                    .await
                {
                    nexus_spec_clone.error_span(|| {
                        tracing::error!(
                        error = %error.full_string().as_str(),
                        child.uri = %child.uri.as_str(),
                        "Failed to remove faulted child"
                    )
                    });
                } else {
                    nexus_spec_clone.info_span(|| {
                        tracing::info!(
                        child.uri = %child.uri.as_str(),
                        "Successfully removed faulted child",
                    )
                    });
                }
            }
        }
        .instrument(tracing::info_span!("faulted_children_remover", nexus.uuid = %nexus_uuid, request.reconcile = true))
        .await
    }

    PollResult::Ok(PollerState::Idle)
}

/// Find and removes unknown children from the given nexus
/// If the child is a replica it also disowns and destroys it
#[tracing::instrument(skip(nexus_spec, context, mode), level = "trace", fields(nexus.uuid = %nexus_spec.lock().uuid, request.reconcile = true))]
pub(super) async fn unknown_children_remover(
    nexus_spec: &Arc<Mutex<NexusSpec>>,
    context: &PollContext,
    mode: OperationMode,
) -> PollResult {
    let nexus_spec_clone = nexus_spec.lock().clone();
    let nexus_uuid = nexus_spec_clone.uuid.clone();
    let nexus_state = context.registry().get_nexus(&nexus_uuid).await?;
    let state_children = nexus_state.children.iter();
    let spec_children = nexus_spec.lock().children.clone();

    let unknown_children = state_children
        .filter(|c| !spec_children.iter().any(|spec| spec.uri() == c.uri))
        .cloned()
        .collect::<Vec<_>>();

    if !unknown_children.is_empty() {
        async move {
            for child in unknown_children {
                nexus_spec_clone
                    .warn_span(|| tracing::warn!("Attempting to remove unknown child '{}'", child.uri));
                if let Err(error) = context
                    .specs()
                    .remove_nexus_child_by_uri(
                        context.registry(),
                        &nexus_state,
                        &child.uri,
                        false,
                        mode,
                    )
                    .await
                {
                    nexus_spec_clone.error(&format!(
                        "Failed to remove unknown child '{}', error: '{}'",
                        child.uri,
                        error.full_string(),
                    ));
                } else {
                    nexus_spec_clone.info(&format!(
                        "Successfully removed unknown child '{}'",
                        child.uri,
                    ));
                }
            }
        }
        .instrument(tracing::info_span!("unknown_children_remover", nexus.uuid = %nexus_uuid, request.reconcile = true))
        .await
    }

    PollResult::Ok(PollerState::Idle)
}

/// Find missing children from the given nexus
/// They are removed from the spec as we don't know why they got removed, so it's safer
/// to just disown and destroy them.
#[tracing::instrument(skip(nexus_spec, context, mode), level = "trace", fields(nexus.uuid = %nexus_spec.lock().uuid, request.reconcile = true))]
pub(super) async fn missing_children_remover(
    nexus_spec: &Arc<Mutex<NexusSpec>>,
    context: &PollContext,
    mode: OperationMode,
) -> PollResult {
    let nexus_spec_clone = nexus_spec.lock().clone();
    let nexus_uuid = nexus_spec_clone.uuid.clone();
    let nexus_state = context.registry().get_nexus(&nexus_uuid).await?;
    let spec_children = nexus_spec.lock().children.clone().into_iter();

    let mut result = PollResult::Ok(PollerState::Idle);
    for child in
        spec_children.filter(|spec| !nexus_state.children.iter().any(|c| c.uri == spec.uri()))
    {
        nexus_spec_clone.warn_span(|| tracing::warn!(
            "Attempting to remove missing child '{}'. It may have been removed for a reason so it will be replaced with another",
            child.uri(),
        ));

        if let Err(error) = context
            .specs()
            .remove_nexus_child_by_uri(context.registry(), &nexus_state, &child.uri(), true, mode)
            .await
        {
            nexus_spec_clone.error_span(|| {
                tracing::error!(
                    "Failed to remove child '{}' from the nexus spec, error: '{}'",
                    child.uri(),
                    error.full_string(),
                )
            });
            result = PollResult::Err(error);
        } else {
            nexus_spec_clone.info_span(|| {
                tracing::info!(
                    "Successfully removed missing child '{}' from the nexus spec",
                    child.uri(),
                )
            });
        }
    }

    result
}

/// Recreate the given nexus on its associated node
/// Only healthy and online replicas are reused in the nexus recreate request
pub(super) async fn missing_nexus_recreate(
    nexus_spec: &Arc<Mutex<NexusSpec>>,
    context: &PollContext,
    mode: OperationMode,
) -> PollResult {
    let nexus = nexus_spec.lock().clone();
    let nexus_uuid = nexus.uuid.clone();

    if context.registry().get_nexus(&nexus_uuid).await.is_ok() {
        return PollResult::Ok(PollerState::Idle);
    }

<<<<<<< HEAD
    let warn_missing = |nexus_spec: &NexusSpec, node_status: NodeStatus| {
        nexus_spec.debug_span(|| {
            tracing::debug!(
                node.uuid = %nexus_spec.node,
                node.status = %node_status.to_string(),
                "Attempted to recreate missing nexus, but the node is not online"
            )
        });
    };

    let node = match context.registry().get_node_wrapper(&nexus.node).await {
        Ok(node) if !node.read().await.is_online() => {
            let node_status = node.read().await.status();
            warn_missing(&nexus, node_status);
            return PollResult::Ok(PollerState::Idle);
        }
        Err(_) => {
            warn_missing(&nexus, NodeStatus::Unknown);
            return PollResult::Ok(PollerState::Idle);
        }
        Ok(node) => node,
    };
=======
    #[tracing::instrument(skip(nexus, context, mode), fields(nexus.uuid = %nexus.uuid, request.reconcile = true))]
    async fn missing_nexus_recreate(
        mut nexus: NexusSpec,
        context: &PollContext,
        mode: OperationMode,
    ) -> PollResult {
        let warn_missing = |nexus_spec: &NexusSpec, node_status: NodeStatus| {
            nexus_spec.debug_span(|| {
                tracing::debug!(
                    node.uuid = %nexus_spec.node,
                    node.status = %node_status.to_string(),
                    "Attempted to recreate missing nexus, but the node is not online"
                )
            });
        };

        let node = match context.registry().get_node_wrapper(&nexus.node).await {
            Ok(node) if !node.read().await.is_online() => {
                let node_status = node.read().await.status();
                warn_missing(&nexus, node_status);
                return PollResult::Ok(PollerState::Idle);
            }
            Err(_) => {
                warn_missing(&nexus, NodeStatus::Unknown);
                return PollResult::Ok(PollerState::Idle);
            }
            Ok(node) => node,
        };
>>>>>>> 70293121

        nexus.warn_span(|| tracing::warn!("Attempting to recreate missing nexus"));

        let children = get_healthy_nexus_children(&nexus, context.registry()).await?;

        let mut nexus_replicas = vec![];
        for item in children.candidates() {
            // just in case the replica gets somehow shared/unshared?
            match context
                .specs()
                .make_replica_accessible(context.registry(), item.state(), &nexus.node, mode)
                .await
            {
                Ok(uri) => {
                    nexus_replicas.push(NexusChild::Replica(ReplicaUri::new(
                        &item.spec().uuid,
                        &uri,
                    )));
                }
                Err(error) => {
                    nexus.error_span(|| {
                        tracing::error!(nexus.node=%nexus.node, replica.uuid = %item.spec().uuid, error=%error, "Failed to make the replica available on the nexus node");
                    });
                }
            }
        }

        nexus.children = match children {
            HealthyChildItems::One(_, _) => nexus_replicas.first().into_iter().cloned().collect(),
            HealthyChildItems::All(_, _) => nexus_replicas,
        };

        if nexus.children.is_empty() {
            if let Some(info) = children.nexus_info() {
                if info.no_healthy_replicas() {
                    nexus.error_span(|| {
                        tracing::error!("No healthy replicas found - manual intervention required")
                    });
                    return PollResult::Ok(PollerState::Idle);
                }
            }

            nexus.warn_span(|| {
                tracing::warn!("No nexus children are available. Will retry later...")
            });
            return PollResult::Ok(PollerState::Idle);
        }

        match node.create_nexus(&CreateNexus::from(&nexus)).await {
            Ok(_) => {
                nexus.info_span(|| tracing::info!("Nexus successfully recreated"));
                PollResult::Ok(PollerState::Idle)
            }
            Err(error) => {
                nexus.error_span(|| tracing::error!(error=%error, "Failed to recreate the nexus"));
                Err(error)
            }
        }
    }

    missing_nexus_recreate(nexus, context, mode).await
}

/// Fixup the nexus share protocol if it does not match what the specs says
/// If the nexus is shared but the protocol is not the same as the spec, then we must first
/// unshare the nexus, and then share it via the correct protocol
#[tracing::instrument(skip(nexus_spec, context), level = "debug", fields(nexus.uuid = %nexus_spec.lock().uuid, request.reconcile = true))]
pub(super) async fn fixup_nexus_protocol(
    nexus_spec: &Arc<Mutex<NexusSpec>>,
    context: &PollContext,
    mode: OperationMode,
) -> PollResult {
    let nexus = nexus_spec.lock().clone();
    let nexus_uuid = nexus.uuid.clone();

    if let Ok(nexus_state) = context.registry().get_nexus(&nexus_uuid).await {
        if nexus.share != nexus_state.share {
            nexus.warn_span(|| {
                tracing::warn!(
                    "Attempting to fix wrong nexus share protocol, current: '{}', expected: '{}'",
                    nexus_state.share.to_string(),
                    nexus.share.to_string()
                )
            });

            // if the protocols mismatch, we must first unshare the nexus!
            if (nexus_state.share.shared() && nexus.share.shared()) || !nexus.share.shared() {
                context
                    .specs()
                    .unshare_nexus(context.registry(), &UnshareNexus::from(&nexus_state), mode)
                    .await?;
            }
            if nexus.share.shared() {
                match NexusShareProtocol::try_from(nexus.share) {
                    Ok(protocol) => {
                        context
                            .specs()
                            .share_nexus(
                                context.registry(),
                                &ShareNexus::from((&nexus_state, None, protocol)),
                                mode,
                            )
                            .await?;
                        nexus.info_span(|| tracing::info!("Nexus protocol changed successfully"));
                    }
                    Err(error) => {
                        nexus.error_span(|| {
                            tracing::error!(error=%error, "Invalid configuration for nexus protocol, cannot apply it...")
                        });
                    }
                }
            }
        }
    }

    PollResult::Ok(PollerState::Idle)
}

/// Given a published self-healing volume
/// When its nexus target is faulted
/// And one or more of its healthy replicas are back online
/// Then the nexus shall be removed from its associated node
pub(super) async fn faulted_nexus_remover(
    nexus_spec: &Arc<Mutex<NexusSpec>>,
    context: &PollContext,
    _mode: OperationMode,
) -> PollResult {
    let nexus = nexus_spec.lock().clone();
    let nexus_uuid = nexus.uuid.clone();

    if let Ok(nexus_state) = context.registry().get_nexus(&nexus_uuid).await {
        if nexus_state.status == NexusStatus::Faulted {
            let healthy_children = get_healthy_nexus_children(&nexus, context.registry()).await?;
            let node = context.registry().get_node_wrapper(&nexus.node).await?;

            #[tracing::instrument(skip(nexus, node), fields(nexus.uuid = %nexus.uuid, request.reconcile = true))]
            async fn faulted_nexus_remover(
                nexus: NexusSpec,
                node: Arc<RwLock<NodeWrapper>>,
            ) -> PollResult {
                nexus.warn(
                    "Removing Faulted Nexus so it can be recreated with its healthy children",
                );

                // destroy the nexus - it will be recreated by the missing_nexus reconciler!
                match node.destroy_nexus(&nexus.clone().into()).await {
                    Ok(_) => {
                        nexus.info("Faulted Nexus successfully removed");
                    }
                    Err(error) => {
                        nexus.info_span(|| tracing::error!(error=%error.full_string(), "Failed to remove Faulted Nexus"));
                        return Err(error);
                    }
                }

                PollResult::Ok(PollerState::Idle)
            }

            let node_online = node.read().await.is_online();
            // only remove the faulted nexus when the children are available again
            if node_online && !healthy_children.candidates().is_empty() {
                faulted_nexus_remover(nexus, node).await?;
            }
        }
    }

    PollResult::Ok(PollerState::Idle)
}<|MERGE_RESOLUTION|>--- conflicted
+++ resolved
@@ -266,30 +266,6 @@
         return PollResult::Ok(PollerState::Idle);
     }
 
-<<<<<<< HEAD
-    let warn_missing = |nexus_spec: &NexusSpec, node_status: NodeStatus| {
-        nexus_spec.debug_span(|| {
-            tracing::debug!(
-                node.uuid = %nexus_spec.node,
-                node.status = %node_status.to_string(),
-                "Attempted to recreate missing nexus, but the node is not online"
-            )
-        });
-    };
-
-    let node = match context.registry().get_node_wrapper(&nexus.node).await {
-        Ok(node) if !node.read().await.is_online() => {
-            let node_status = node.read().await.status();
-            warn_missing(&nexus, node_status);
-            return PollResult::Ok(PollerState::Idle);
-        }
-        Err(_) => {
-            warn_missing(&nexus, NodeStatus::Unknown);
-            return PollResult::Ok(PollerState::Idle);
-        }
-        Ok(node) => node,
-    };
-=======
     #[tracing::instrument(skip(nexus, context, mode), fields(nexus.uuid = %nexus.uuid, request.reconcile = true))]
     async fn missing_nexus_recreate(
         mut nexus: NexusSpec,
@@ -318,7 +294,6 @@
             }
             Ok(node) => node,
         };
->>>>>>> 70293121
 
         nexus.warn_span(|| tracing::warn!("Attempting to recreate missing nexus"));
 
